#!/usr/bin/python
# Copyright (c) 2009-2015, Dwight Hubbard
# Copyrights licensed under the New BSD License
# # See the accompanying LICENSE.txt file for terms.
# """
# Digital Loggers Web Power Switch Management
#
# The module provides a python class named
# powerswitch that allows managing the web power
# switch from python programs.
#
# When run as a script this acts as a command line utility to
# manage the DLI Power switch.
#
# Notes
# -----
# This module has been tested against the following
# Digital Loggers Power network power switches:
#   WebPowerSwitch II
#   WebPowerSwitch III
#   WebPowerSwitch IV
#   WebPowerSwitch V
#   Ethernet Power Controller III
#
# Examples
# --------
#
# *Connecting to a Digital Loggers Power switch*
#
# >>> from dlipower import PowerSwitch
# >>> switch = PowerSwitch(hostname='lpc.digital-loggers.com', userid='admin', password='4321')
#
# *Getting the power state (status) from the switch*
# Printing the switch object will print a table with the
# Outlet Number, Name and Power State
#
# >>> switch
# DLIPowerSwitch at lpc.digital-loggers.com
# Outlet	Name           	State
# 1	Battery Charger	     OFF
# 2	K3 Power ON    	     ON
# 3	Cisco Router   	     OFF
# 4	WISP access poi	     ON
# 5	Shack Computer 	     OFF
# 6	Router         	     OFF
# 7	2TB Drive      	     ON
# 8	Cable Modem1   	     ON
#
# *Getting the name and powerswitch of the first outlet*
# The PowerSwitch has a series of Outlet objects, they
# will display their name and state if printed.
#
# >>> switch[0]
# <dlipower_outlet 'Traffic light:OFF'>
#
# *Renaming the first outlet*
# Changing the "name" attribute of an outlet will
# rename the outlet on the powerswitch.
#
# >>> switch[0].name = 'Battery Charger'
# >>> switch[0]
# <dlipower_outlet 'Battery Charger:OFF'>
#
# *Turning the first outlet on*
# Individual outlets can be accessed uses normal
# list slicing operators.
#
# >>> switch[0].on()
# False
# >>> switch[0]
# <dlipower_outlet 'Battery Charger:ON'>
#
# *Turning all outlets off*
# The PowerSwitch() object supports iterating over
# the available outlets.
#
# >>> for outlet in switch:
# ...     outlet.off()
# ...
# False
# False
# False
# False
# False
# False
# False
# False
# >>> switch
# DLIPowerSwitch at lpc.digital-loggers.com
# Outlet	Name           	State
# 1	Battery Charger	OFF
# 2	K3 Power ON    	OFF
# 3	Cisco Router   	OFF
# 4	WISP access poi	OFF
# 5	Shack Computer 	OFF
# 6	Router         	OFF
# 7	2TB Drive      	OFF
# 8	Cable Modem1   	OFF
# """

import hashlib
import logging
import multiprocessing
import json
import socket
from typing import List
from copy import deepcopy

import requests
import requests.exceptions
import time
import urllib3
from urllib.parse import quote
from common.utils import Component

from bs4 import BeautifulSoup

import sys
import os
sys.path.append(os.path.dirname(os.path.dirname(os.path.dirname(__file__))))
from common.config import Config
from common.networking import NetworkedDevice

logger = logging.getLogger('master.unit.dlipower')
logger.setLevel(logging.WARNING)            # less verbose

urllib3_logger = logging.getLogger('urllib3')
urllib3_logger.setLevel(logging.WARNING)    # less verbose


urllib3.disable_warnings(urllib3.exceptions.InsecureRequestWarning)


# Global settings
TIMEOUT = 2
RETRIES = 3
CYCLE_TIME = 3
CONFIG_DEFAULTS = {
    'timeout': TIMEOUT,
    'cycle_time': CYCLE_TIME,
    'userid': 'admin',
    'password': '4321',
    'hostname': '192.168.0.100'
}
CONFIG_FILE = os.path.expanduser('~/.dlipower.conf')


def _call_it(params):   # pragma: no cover
    """indirect caller for instance methods and multiprocessing"""
    instance, name, args = params
    kwargs = {}
    return getattr(instance, name)(*args, **kwargs)


class DLIPowerException(Exception):
    """
    An error occurred talking the DLI Power switch
    """
    pass


class Outlet(object):
    """
    A power outlet class
    """
    use_description = True

    def __init__(self, switch, outlet_number, description=None, state=None):
        self.switch = switch
        self.outlet_number = outlet_number
        self.description = description
        if not description:
            self.description = str(outlet_number)
        self._state = state

    def __unicode__(self):
        name = None
        if self.use_description and self.description:  # pragma: no cover
            name = '%s' % self.description
        if not name:
            name = '%d' % self.outlet_number
        return '%s:%s' % (name, self._state)

    def __str__(self):
        return self.__unicode__()

    def __repr__(self):
        return "<dlipower_outlet '%s'>" % self.__unicode__()

    def _repr_html_(self):  # pragma: no cover
        """ Display representation as an html table when running in ipython """
        return u"""<table>
    <tr><th>Description</th><th>Outlet Number</th><th>State</th></tr>
    <tr><td>{0:s}</td><td>{1:s}</td><td>{2:s}</td></tr>
</table>""".format(self.description, self.outlet_number, self.state)

    @property
    def state(self):
        """ Return the outlet state """
        return self._state

    @state.setter
    def state(self, value):
        """ Set the outlet state """
        self._state = value
        if value in ['off', 'OFF', '0']:
            self.off()
        if value in ['on', 'ON', '1']:
            self.on()

    def off(self):
        """ Turn the outlet off """
        return self.switch.off(self.outlet_number)

    def on(self):
        """ Turn the outlet on """
        return self.switch.on(self.outlet_number)

    def rename(self, new_name):
        """
        Rename the outlet
        :param new_name: New name for the outlet
        :return:
        """
        return self.switch.set_outlet_name(self.outlet_number, new_name)

    @property
    def name(self):
        """ Return the name or description of the outlet """
        return self.switch.get_outlet_name(self.outlet_number)

    @name.setter
    def name(self, new_name):
        """ Set the name of the outlet """
        self.rename(new_name)


class PowerSwitch(Component, NetworkedDevice):
    """ PowerSwitch class to manage the Digital Loggers Web power switch """

    @property
    def detected(self) -> bool:
        return self._detected

    @property
    def was_shut_down(self) -> bool:
        return False

    __len = 0
    login_timeout = 2.0
    secure_login = False
    outlet_names: dict

    def __init__(self,
                 host: str | None = None,
                 conf: dict = None,
                 use_https: bool = False,
                 unit: bool = False,
                 upload_outlet_names: bool = True):
        """
        Class initialization

        Parameters
        ----------
        host: Either a host name (gets resolved into ipaddr) or an ipaddr (ipv4) of the DLI switch
        conf: Provides a full configuration dictionary (otherwise taken from Config().toml)
        use_https: Instead of the (default) http
        unit: Loads the generic 'power-switch.unit' configuration entry
        upload_outlet_names: Load the outlet names to the DLI
        """

<<<<<<< HEAD
        self.conf = Config().toml['power-switch'][name]
        if 'address' not in self.conf['network'] or self.conf['network']['address'] == '':
            #
            # If the conf['network']['address'] is left empty we derive it from the current
            #  machine's hostname by adding 'ps' after 'mast' and adding the '.weizmann.ac.il'
            #  suffix (NOTE: the Windows resolver does not resolve 'mastpsw' unless
            #  the suffix is added, the Linux resolver works :-)
            #
            hostname = socket.gethostname()
            hostname = hostname.replace('mast', 'mastps') + '.weizmann.ac.il'
            ipaddr = socket.gethostbyname(hostname)
            self.conf['network']['address'] = ipaddr
=======
        if conf:
            self.conf = conf
        else:
            self.conf: dict = deepcopy(Config().toml['power-switch'])
            if unit and 'power-switch.unit' in Config().toml:
                unit_conf = Config().toml['power-switch.unit']
                self.conf.update(unit_conf)
            if f'power-switch.{host}' in Config().toml:
                specific_conf = Config().toml[f'power-switch.{host}']
                self.conf.update(specific_conf)
            if host:
                self.conf['network']['host'] = host

>>>>>>> add6f514
        NetworkedDevice.__init__(self, self.conf)
        self._name = self.destination.hostname

        self.retries = self.conf['retries'] if 'retries' in self.conf else RETRIES
        self.userid = self.conf['username'] if 'username' in self.conf else 'admin'
        self.password = self.conf['password'] if 'password' in self.conf else '1234'
        self.timeout = self.conf['timeout'] if 'timeout' in self.conf else TIMEOUT
        self.cycle_time = self.conf['cycle_time'] if 'cycle_time' in self.conf else CYCLE_TIME
        self.num_outlets = 8
        self.outlet_names = {}
        for i in range(1, self.num_outlets+1):
            if 'outlets' in self.conf:
                self.outlet_names[str(i)] = self.conf['outlets'][str(i)] \
                    if str(i) in self.conf['outlets'] else f"Outlet {i}"
            else:
                self.outlet_names[str(i)] = f"Outlet {i}"

        self.scheme = 'http'
        if use_https:
            self.scheme = 'https'
        self.base_url = '%s://%s' % (self.scheme, self.destination.hostname)
        self._is_admin = True
        self.session = requests.Session()
        self._detected = False
        try:
            self.login()
        except:
            pass

        if self._detected and self.outlet_names and upload_outlet_names:
            for o, name in self.outlet_names.items():
                if self.get_outlet_name(o) != name:
                    self.set_outlet_name(o, name)

    def __len__(self):
        """
        :return: Number of outlets on the switch
        """
        if not self.detected:
            return 0

        if self.__len == 0:
            self.__len = len(self.status_list())
        return self.__len

    def __repr__(self):
        """
        display the representation
        """
        if not self.status_list():
            return "Digital Loggers Web Powerswitch " \
                   "%s (UNCONNECTED)" % self.destination.hostname
        output = 'DLIPowerSwitch at %s\n' \
                 'Outlet\t%-15.15s\tState\n' % (self.destination.hostname, 'Name')
        for item in self.status_list():
            output += '%d\t%-15.15s\t%s\n' % (item[0], item[1], item[2])
        return output

    def _repr_html_(self):
        """
        __repr__ in an html table format
        """
        if not self.status_list():
            return "Digital Loggers Web Powerswitch " \
                   "%s (UNCONNECTED)" % self.destination.hostname
        output = '<table>' \
                 '<tr><th colspan="3">DLI Web Powerswitch at %s</th></tr>' \
                 '<tr>' \
                 '<th>Outlet Number</th>' \
                 '<th>Outlet Name</th>' \
                 '<th>Outlet State</th></tr>\n' % self.destination.hostname
        for item in self.status_list():
            output += '<tr><td>%d</td><td>%s</td><td>%s</td></tr>\n' % (
                item[0], item[1], item[2])
        output += '</table>\n'
        return output

    def __getitem__(self, index):
        outlets = []
        if isinstance(index, slice):
            status = self.status_list()[index.start:index.stop]
        else:
            status = [self.status_list()[index]]
        for outlet_status in status:
            power_outlet = Outlet(
                switch=self,
                outlet_number=outlet_status[0],
                description=outlet_status[1],
                state=outlet_status[2]
            )
            outlets.append(power_outlet)
        if len(outlets) == 1:
            return outlets[0]
        return outlets

    def login(self):
        self.secure_login = False
        self.session = requests.Session()
        try:
            response = self.session.get(self.base_url, verify=False, timeout=self.login_timeout, allow_redirects=False)
            if response.is_redirect:
                self.base_url = response.headers['Location'].rstrip('/')
                logger.debug(f'Redirecting to: {self.base_url}')
                response = self.session.get(self.base_url, verify=False, timeout=self.login_timeout)
        except (requests.exceptions.ConnectTimeout, requests.exceptions.ConnectionError):
            self.session = None
            return
        soup = BeautifulSoup(response.text, 'html.parser')
        fields = {}
        for field in soup.find_all('input'):
            name = field.get('name', None)
            value = field.get('value', '')
            if name:
                fields[name] = value

        fields['Username'] = self.userid
        fields['Password'] = self.password

        form_response = fields['Challenge'] + fields['Username'] + fields['Password'] + fields['Challenge']

        m = hashlib.md5()  # nosec - The switch we are talking to uses md5 hashes
        m.update(form_response.encode())
        data = {'Username': 'admin', 'Password': m.hexdigest()}
        headers = {'Content-Type': 'application/x-www-form-urlencoded'}

        try:
            response = self.session.post('%s/login.tgi' % self.base_url, headers=headers, data=data,
                                         timeout=self.timeout, verify=False)
        except requests.exceptions.ConnectTimeout:
            self.secure_login = False
            self.session = None
            return

        if response.status_code == 200:
            if 'Set-Cookie' in response.headers:
                self.secure_login = True
            self._detected = True

    def load_configuration(self):
        """ Return a configuration dictionary """
        if os.path.isfile(CONFIG_FILE):
            file_h = open(CONFIG_FILE, 'r')
            try:
                config = json.load(file_h)
            except ValueError:
                # Failed
                return CONFIG_DEFAULTS
            file_h.close()
            return config
        return CONFIG_DEFAULTS

    def save_configuration(self):
        """ Update the configuration file with the object's settings """
        # Get the configuration from the config file or set to the defaults
        config = self.load_configuration()

        # Overwrite the objects configuration over the existing config values
        config['userid'] = self.userid
        config['password'] = self.password
        config['hostname'] = self.destination.hostname
        config['timeout'] = self.timeout

        # Write it to disk
        file_h = open(CONFIG_FILE, 'w')
        # Make sure the file perms are correct before we write data
        # that can include the password into it.
        if hasattr(os, 'fchmod'):
            os.fchmod(file_h.fileno(), 0o0600)
        if file_h:
            json.dump(config, file_h, sort_keys=True, indent=4)
            file_h.close()
        else:
            raise DLIPowerException('Unable to open configuration file for write')

    def verify(self):
        """ Verify we can reach the switch, returns true if ok """
        if self.geturl():
            return True
        return False

    def geturl(self, url='index.htm'):
        """
        Get a URL from the userid/password protected powerswitch page Return None on failure
        """
        full_url = "%s/%s" % (self.base_url, url)
        result = None
        request = None
        logger.debug(f'Requesting url: {full_url}')
        for i in range(0, self.retries):
            try:
                if self.secure_login and self.session:
                    request = self.session.get(full_url, timeout=self.timeout, verify=False, allow_redirects=True)
                else:
                    request = requests.get(full_url, auth=(self.userid, self.password,),
                                           timeout=self.timeout, verify=False, allow_redirects=True)
            except requests.exceptions.RequestException as e:
                logger.warning("Request timed out - %d retries left.", self.retries - i - 1)
                logger.exception("Caught exception %s", str(e))
                continue
            if request.status_code == 200:
                result = request.content
                break
        logger.debug('Response code: %s', request.status_code)
        logger.debug(f'Response content: {result}')
        return result

    def determine_outlet(self, outlet=None):
        """ Get the correct outlet number from the outlet passed in, this
            allows specifying the outlet by the name and making sure the
            returned outlet is an int
        """
        outlets = self.status_list()
        if outlet and outlets and isinstance(outlet, str):
            for plug in outlets:
                plug_name = plug[1]
                if plug_name and plug_name.strip() == outlet.strip():
                    return int(plug[0])
        try:
            outlet_int = int(outlet)
            if outlet_int <= 0 or outlet_int > self.__len__():
                raise DLIPowerException('Outlet number %d out of range' % outlet_int)
            return outlet_int
        except ValueError:
            raise DLIPowerException('Outlet name \'%s\' unknown' % outlet)

    def get_outlet_name(self, outlet=0):
        """ Return the name of the outlet """
        outlet = self.determine_outlet(outlet)
        outlets = self.status_list()
        if outlets and outlet:
            for plug in outlets:
                if int(plug[0]) == outlet:
                    return plug[1]
        return 'Unknown'

    def set_outlet_name(self, outlet=0, name="Unknown"):
        """ Set the name of an outlet """
        self.determine_outlet(outlet)
        self.geturl(
            url='unitnames.cgi?outname%s=%s' % (outlet, quote(name))
        )
        return self.get_outlet_name(outlet) == name

    def off(self, outlet=0):
        """ Turn off a power to an outlet
            False = Success
            True = Fail
        """
        if self.outlet_status(outlet) == 'OFF':
            logger.info(f"Outlet '{outlet}' ({self.get_outlet_name(outlet)}) already OFF")
            return True

        self.geturl(url='outlet?%d=OFF' % self.determine_outlet(outlet))
        logger.info(f"Turned outlet '{outlet}' OFF ({self.get_outlet_name(outlet)})")
        return self.outlet_status(outlet) != 'OFF'

    def on(self, outlet=0):
        """ Turn on power to an outlet
            False = Success
            True = Fail
        """
        if self.outlet_status(outlet) == 'ON':
            logger.info(f"Outlet '{outlet}' ({self.get_outlet_name(outlet)}) already ON")
            return True

        self.geturl(url='outlet?%d=ON' % self.determine_outlet(outlet))
        logger.info(f"Turned outlet '{outlet}' ON ({self.get_outlet_name(outlet)})")
        return self.outlet_status(outlet) != 'ON'

    def is_on(self, outlet=0):
        return self.outlet_status(outlet) == 'ON'

    def is_off(self, outlet=0):
        return self.outlet_status(outlet) == 'OFF'

    def cycle(self, outlet=0):
        """ Cycle power to an outlet
            False = Power off Success
            True = Power off Fail
            Note, does not return any status info about the power on part of
            the operation by design
        """
        if self.is_off(outlet):
            self.on(outlet)
        else:
            self.off(outlet)
            time.sleep(self.cycle_time)
            self.on(outlet)
        return False

    def status_list(self):
        if not self.detected:
            return None

        """ Return the status of all outlets in a list,
        each item will contain 3 items plugnumber, hostname and state  """
        outlets = []
        try:
            url = self.geturl('index.htm')
        except TimeoutError:
            return None

        if not url:
            return None
        soup = BeautifulSoup(url, "html.parser")
        # Get the root of the table containing the port status info
        try:
            root = soup.findAll('td', string='1')[0].parent.parent.parent
        except IndexError:
            # Finding the root of the table with the outlet info failed
            # try again assuming we're seeing the table for a user
            # account instead of the admin account (tables are different)
            try:
                self._is_admin = False
                root = soup.findAll('th', text='#')[0].parent.parent.parent
            except IndexError:
                return None
        for temp in root.findAll('tr'):
            columns = temp.findAll('td')
            if len(columns) == 5:
                plugnumber = columns[0].string
                hostname = columns[1].string
                state = columns[2].find('font').string.upper()
                outlets.append([int(plugnumber), hostname, state])
        if self.__len == 0:
            self.__len = len(outlets)
        return outlets

    def printstatus(self):
        """ Print the status off all the outlets as a table to stdout """
        if not self.status_list():
            print("Unable to communicate to the Web power switch at %s" % self.destination.hostname)
            return None
        print('Outlet\t%-15.15s\tState' % 'Name')
        for item in self.status_list():
            print('%d\t%-15.15s\t%s' % (item[0], item[1], item[2]))
        return

    def outlet_status(self, outlet=1):
        if self.detected:
            outlet_states = self.status_list()
            if outlet_states is None:
                return 'Unknown'
            st = outlet_states[outlet-1]
            return st[2]
        else:
            return 'Unknown'

    def status(self):
        """
        Return the status of the PowerSwitch
        """
        ret = {
            'ipaddr': self.destination.ipaddr,
            'detected': self.detected,
            'operational': self.operational,
            'why_not_operational': self.why_not_operational,
            'outlets': {str(i + 1): {'name': self.outlet_names[str(i + 1)], 'state': 'Unknown'}
                        for i in range(0, len(self.outlet_names))}
        }
        if self.detected:
            outlet_states = self.status_list()
            if outlet_states is not None and len(outlet_states) != 0:
                ret['outlets'] = {str(i+1): {'name': outlet_states[i][1], 'state': outlet_states[i][2]}
                                  for i in range(0, len(outlet_states))}
        return ret

    @property
    def connected(self) -> bool:
        return self.detected

    def command_on_outlets(self, command, outlets):
        """
        If a single outlet is passed, handle it as a single outlet and
        pass back the return code.  Otherwise run the operation on multiple
        outlets in parallel the return code will be failure if any operation
        fails.  Operations that return a string will return a list of strings.
        """
        if not self.detected:
            return

        if len(outlets) == 1:
            result = getattr(self, command)(outlets[0])
            if isinstance(result, bool):
                return result
            else:
                return [result]
        pool = multiprocessing.Pool(processes=len(outlets))
        result = [
            value for value in pool.imap(
                _call_it,
                [(self, command, (outlet, )) for outlet in outlets],
                chunksize=1
            )
        ]
        pool.close()
        pool.join()
        if isinstance(result[0], bool):
            for value in result:
                if value:
                    return True
            return result[0]
        return result

    @property
    def operational(self) -> bool:
        return self.detected

    @property
    def why_not_operational(self) -> List[str]:
        ret = []
        label = f"power-switch '{self.name}'"
        if not self.detected:
            ret.append(f"{label} not detected")
        return ret

    @property
    def name(self) -> str:
        return self._name

    def abort(self):
        pass

    def startup(self):
        pass

    def shutdown(self):
        pass


class PowerSwitchFactory:
    _instances = {}

    @classmethod
    def get_instance(cls, host: str, upload_outlet_names: bool) -> PowerSwitch:
        if host not in cls._instances:
            cls._instances[host] = PowerSwitch(host=host, upload_outlet_names=upload_outlet_names)

        return cls._instances[host]

    def __init__(self):
        pass


class SwitchedPowerDevice:

    def __init__(self, host: str = None, outlet: int | None = None, conf: dict = None,
                 upload_outlet_names: bool = True):
        """
        We expect a 'power' entry in the configuration dictionary
            power = {switch=<switch-name>, outlet=<outlet-number>}

        A SwitchedPowerDevice consists of a PowerSwitch instance and an outlet number.
        The PowerSwitch instance and outlet number can be specified in a number of ways:
        - Directly via @host (hostname or ipaddress) and @outlet parameters
        - Via a @conf dictionary such as { 'power': { 'switch': host, 'outlet': number } }
        """
        if conf:
            if 'power' not in conf or ('switch' not in conf['power'] or 'outlet' not in conf['power']):
                raise Exception(f"bad '{conf=}', expected: " + "{ 'power': { 'switch': host, 'outlet': number } }")

            power_conf = conf['power']

            if not isinstance(power_conf['switch'], str):
                power_conf['switch'] = str(power_conf['switch'])

            if not isinstance(power_conf['outlet'], int):
                power_conf['outlet'] = int(power_conf['outlet'])
        elif host and outlet:
            power_conf = {'switch': host, 'outlet': outlet}
        else:
            raise Exception(f"expected either 'conf' or ('host' and 'outlet') parameter(s)")

        self.switch: PowerSwitch | None = None
        try:
            self.switch = PowerSwitchFactory.get_instance(power_conf['switch'], upload_outlet_names=upload_outlet_names)
        except:
            pass
        self.outlet = power_conf['outlet']
        self.delay_after_on = power_conf['delay-after-on'] if 'delay-after-on' in power_conf else 0

    def power_on(self):
        if self.switch and not self.switch.is_on(self.outlet):
            self.switch.on(self.outlet)
            if self.delay_after_on:
                outlet_name = self.switch.get_outlet_name(self.outlet)
                logger.info(f"delaying {self.delay_after_on} sec. after powering ON ({outlet_name})")
                time.sleep(self.delay_after_on)

    def power_off(self):
        if self.switch and not self.switch.is_off(self.outlet):
            self.switch.off(self.outlet)

    def cycle(self):
        if self.is_on():
            self.power_off()
            time.sleep(3)
            self.power_on()
        else:
            self.power_on()

    def is_on(self) -> bool:
        if not self.switch:
            return False
        return self.switch.outlet_status(outlet=self.outlet) == 'ON'

    def is_off(self) -> bool:
        return self.switch.outlet_status(outlet=self.outlet) == 'OFF'

    def power_status(self):
        return {
            'powered': self.is_on(),
        }


if __name__ == "__main__":  # pragma: no cover
    sp = SwitchedPowerDevice(conf={'power': {'switch': 1, 'outlet': 8}})

    if sp.is_off():
        sp.power_on()
    time.sleep(2)
    if sp.is_on():
        sp.power_off()<|MERGE_RESOLUTION|>--- conflicted
+++ resolved
@@ -102,7 +102,6 @@
 import logging
 import multiprocessing
 import json
-import socket
 from typing import List
 from copy import deepcopy
 
@@ -269,20 +268,6 @@
         upload_outlet_names: Load the outlet names to the DLI
         """
 
-<<<<<<< HEAD
-        self.conf = Config().toml['power-switch'][name]
-        if 'address' not in self.conf['network'] or self.conf['network']['address'] == '':
-            #
-            # If the conf['network']['address'] is left empty we derive it from the current
-            #  machine's hostname by adding 'ps' after 'mast' and adding the '.weizmann.ac.il'
-            #  suffix (NOTE: the Windows resolver does not resolve 'mastpsw' unless
-            #  the suffix is added, the Linux resolver works :-)
-            #
-            hostname = socket.gethostname()
-            hostname = hostname.replace('mast', 'mastps') + '.weizmann.ac.il'
-            ipaddr = socket.gethostbyname(hostname)
-            self.conf['network']['address'] = ipaddr
-=======
         if conf:
             self.conf = conf
         else:
@@ -296,7 +281,6 @@
             if host:
                 self.conf['network']['host'] = host
 
->>>>>>> add6f514
         NetworkedDevice.__init__(self, self.conf)
         self._name = self.destination.hostname
 
